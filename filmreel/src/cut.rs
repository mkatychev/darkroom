use lazy_static::lazy_static;
use regex::Regex;
use serde::{Deserialize, Serialize};
use std::collections::HashMap;
use std::ops::Range;

use crate::error::FrError;
use crate::utils::ordered_string_map;

/// Holds Cut Variables and their corresonding values stored in a series of key/value pairs.
///
/// [Cut Register](https://github.com/Bestowinc/filmReel/blob/supra_dump/cut.md#cut-register)
#[derive(Serialize, Clone, Deserialize, Default, Debug, PartialEq)]
pub struct Register {
    #[serde(serialize_with = "ordered_string_map", flatten)]
    vars: Variables,
}

const VAR_NAME_ERR: &'static str =
"Only alphanumeric characters, dashes, and underscores are permitted in Cut Variable names => [A-za-z_]";
<<<<<<< HEAD
=======

/// The Register's map of [Cut Variables]
/// (https://github.com/Bestowinc/filmReel/blob/supra_dump/cut.md#cut-variable)
type Variables<'a> = HashMap<&'a str, String>;
>>>>>>> bcf9fc0d

/// The Register's map of [Cut Variables]
/// (https://github.com/Bestowinc/filmReel/blob/supra_dump/cut.md#cut-variable)
type Variables = HashMap<String, String>;

impl Register {
    /// Creates a new Register object running post deserialization validations
    pub fn new(json_string: &str) -> Result<Register, FrError> {
        let reg: Register = serde_json::from_str(json_string)?;
        // reg.validate()?;
        Ok(reg)
    }

    /// Pretty json formatting for Frame serialization
    pub fn to_string_pretty(&self) -> String {
        serde_json::to_string_pretty(self).expect("serialization error")
    }

    /// Inserts entry into the Register's Cut Variables
    ///
    /// Returns an Err if the key value is does not consist solely of characters, dashes, and underscores.
    fn insert<T>(&mut self, key: T, val: String) -> Option<String>
    where
        T: ToString,
    {
        self.vars.insert(key.to_string(), val)
    }

    /// Gets a reference to the string slice value for the given var name.
    ///
    /// [Cut Variable](https://github.com/Bestowinc/filmReel/blob/supra_dump/cut.md#cut-variable)
    pub fn get_key_value(&self, key: &str) -> Option<(&String, &String)> {
        self.vars.get_key_value(key)
    }

    /// Gets a reference to the string slice value for the given var name.
    ///
    /// [Cut Variable](https://github.com/Bestowinc/filmReel/blob/supra_dump/cut.md#cut-variable)
    pub fn get(&self, key: &str) -> Option<&String> {
        self.vars.get(key)
    }

    /// An iterator visiting all Cut Variables in arbitrary order.
    pub fn iter(&self) -> std::collections::hash_map::Iter<String, String> {
        self.vars.iter()
    }

    /// Returns a boolean indicating whether Register.vars contains a given key.
    ///
    /// [Cut Variable](https://github.com/Bestowinc/filmReel/blob/supra_dump/cut.md#cut-variable)
    pub fn contains_key(&self, key: &str) -> bool {
        self.vars.contains_key(key)
    }

    /// Returns a vector of Match enums enums found in the string provided for use in cut
    /// operations.
    ///
    /// [Read Operation](https://github.com/Bestowinc/filmReel/blob/supra_dump/cut.md#read-operation)
    pub fn read_match(&self, json_string: &String) -> Result<Vec<Match>, FrError> {
        lazy_static! {
            static ref VAR_MATCH: Regex = Regex::new(
                r"(?x)
                (?P<esc_char>\\)?   # escape character
                (?P<leading_b>\$\{) # leading brace
                (?P<cut_var>[A-za-z_0-9]+) # Cut Variable
                (?P<trailing_b>})?  # trailing brace
                "
            )
            .unwrap();
        }

        let mut matches: Vec<Match> = Vec::new();

        for mat in VAR_MATCH.captures_iter(json_string) {
            // continue if the leading brace is escaped but strip "\\" from the match
            if let Some(esc_char) = mat.name("esc_char") {
                matches.push(Match::Escape(esc_char.range().clone()));
                continue;
            }

            let full_match = mat.get(0).expect("capture missing");

            // error if no trailing brace was found
            if mat.name("trailing_b").is_none() {
                return Err(FrError::FrameParsef(
                    "Missing trailing brace for Cut Variable",
                    full_match.as_str().to_string(),
                ));
            }

            match self.get_key_value(mat.name("cut_var").expect("cut_var error").as_str()) {
                Some((k, v)) => {
                    // push valid match onto Match vec
                    matches.push(Match::Variable {
                        name: k,
                        value: v.into(),
                        range: full_match.range(),
                    });
                }
                None => continue,
            };
        }

        // sort matches by start of each match range and reverse valid matches
        // so an early match index range does not shift when matches found
        // later in the string are replaced during a .iter() loop
        matches.sort_by_key(|k| std::cmp::Reverse(k.range().start));

        Ok(matches)
    }

    /// Replaces a byte range in a given string with the range given in the ::Match provided.
    ///
    /// [Read Operation](https://github.com/Bestowinc/filmReel/blob/supra_dump/cut.md#read-operation)
    pub fn read_operation(&self, mat: Match, json_string: &mut String) -> Result<(), FrError> {
        if let Some(name) = mat.name() {
            if let None = self.get_key_value(name) {
                FrError::ReadInstructionf("Key not present in Cut Register", name.to_string());
            }
        }
        mat.read_operation(json_string);
        Ok(())
    }

    /// Takes a response payload value writes to the Cut Register
    pub fn write_match(
        var_name: &str,
        frame_str: &str,
        payload_str: &String,
    ) -> Result<Option<String>, FrError> {
        let re = Regex::new(&format!(
            r"(?x)
                (?P<head_val>.*)   # value preceding cut var
                (?P<esc_char>\\)?  # escape character
                (?P<cut_decl>\$\{{
                {}
                \}})               # Cut Variable Declaration
                (?P<tail_val>.*)   # value following cut var
                ",
            var_name
        ))
        .expect("write-match regex error");

        let mut matches: Vec<&str> = Vec::new();
        for mat in re.captures_iter(frame_str) {
            // continue if the leading brace is escaped but strip "\\" from the match
            if let Some(_) = mat.name("esc_char") {
                continue;
            }

            let head_val = mat.name("head_val").expect("head_val error").as_str();
            let tail_val = mat.name("tail_val").expect("tail_val error").as_str();
            if !(payload_str.starts_with(head_val) && payload_str.ends_with(tail_val)) {
                return Err(FrError::WriteInstruction(
                    "Frame String templating mismatch",
                ));
            }

            matches.push(
                payload_str
                    .trim_start_matches(head_val)
                    .trim_end_matches(tail_val),
            );
        }

        // `_ =>` is not possible for now, but guard with panic
        match matches.len() {
            0 => Ok(None),
            1 => Ok(Some(
                matches.pop().expect("missing match value").to_string(),
            )),
            _ => unreachable!(
                "Multiple variable matches in string not permitted for write instruction"
            ),
        }
    }

    pub fn write_operation(&mut self, key: &str, val: String) -> Result<Option<String>, FrError> {
        lazy_static! {
            // Permit only alphachars dashes and underscores for variable names
            static ref KEY_CHECK: Regex = Regex::new(r"^[A-za-z_]+$").unwrap();
        }
        if !KEY_CHECK.is_match(key) {
            return Err(FrError::FrameParsef(VAR_NAME_ERR, key.to_string()));
        }
        Ok(self.insert(key, val))
    }
}

/// Describes the types of matches during a read operation.
#[derive(Debug)]
pub enum Match<'a> {
    Escape(Range<usize>),
    Variable {
        name: &'a str,
        value: String,
        range: Range<usize>,
    },
}

impl<'a> Match<'a> {
    /// the range over the starting and ending byte offsets for the corresonding Replacement.
    fn range(&self) -> Range<usize> {
        match self {
            Match::Escape(range) => range.clone(),
            Match::Variable {
                name: _,
                value: _,
                range: r,
            } => r.clone(),
        }
    }

    pub fn name(&self) -> Option<&'a str> {
        match self {
            Match::Escape(_) => None,
            Match::Variable {
                name: n,
                value: _,
                range: _,
            } => Some(*n),
        }
    }

    fn read_operation(self, json_string: &mut String) {
        match self {
            Match::Escape(range) => json_string.replace_range(range, ""),
            Match::Variable {
                name: _,
                value: val,
                range: r,
            } => json_string.replace_range(r, &val),
        }
    }
}

/// Constructs a [Cut Register](https://github.com/Bestowinc/filmReel/blob/supra_dump/cut.md#cut-register)
/// from the provided series of key value pairs.
#[macro_export]
macro_rules! register {
    ({$( $key: expr => $val: expr ),*}) => {{
        use $crate::cut::Register;

        let mut reg = Register::default();
        $(reg.write_operation($key, $val.to_string()).expect("RegisterInsertError");)*
        reg
    }}
}

#[cfg(test)]
mod tests {
    use super::*;
    use rstest::*;

    #[test]
    fn test_iter() {
        let reg = register!({
            "FIRST_NAME"=> "Primus",
            "RESPONSE"=> "ALRIGHT"
        });
        let mut kv_vec = vec![];

        for (k, v) in reg.iter() {
            kv_vec.push((k, v));
        }
        assert_eq!(
            vec![(&"FIRST_NAME", "Primus"), (&"RESPONSE", "ALRIGHT")].sort(),
            kv_vec.sort()
        );
    }

    const TRAGIC_STORY: &str = "I thought not. It's not a story the Jedi would tell you.
        It's a Sith legend. Darth Plagueis was a Dark Lord of the Sith, \
        so powerful and so wise he could use the Force to influence the midichlorians to create life... \
        He had such a knowledge of the dark side that he could even keep the ones he cared about from dying. \
        The dark side of the Force is a pathway to many abilities some consider to be unnatural. \
        He became so powerful... the only thing he was afraid of was losing his power, which eventually, of course, \
        he did. Unfortunately, he taught his apprentice everything he knew, \
        then his apprentice killed him in his sleep. \
        It's ironic he could save others from death, but not himself.";

    #[rstest(
        input,
        expected,
        case("My name is ${FIRST_NAME} ${LAST_NAME}", "My name is Slim Shady"),
        case(
            "My name is \\${FIRST_NAME} ${LAST_NAME}",
            "My name is ${FIRST_NAME} Shady"
        ),
        case(
            "My name is ${FIRST_NAME} \\${LAST_NAME}",
            "My name is Slim ${LAST_NAME}"
        ),
        case(
            "My name is \\${FIRST_NAME} \\${LAST_NAME}",
            "My name is ${FIRST_NAME} ${LAST_NAME}"
        ),
        case("Did you ever hear the tragedy of Darth Plagueis the Wise? ${INANE_RANT}", 
            &["Did you ever hear the tragedy of Darth Plagueis the Wise? ", TRAGIC_STORY].concat()),
    )]
    fn test_read_op(input: &str, expected: &str) {
        let reg = register!({
            "FIRST_NAME"=> "Slim",
            "LAST_NAME"=> "Shady",
            "INANE_RANT"=> TRAGIC_STORY
        });
        let mut str_with_var = input.to_string();
        let matches: Vec<Match> = reg.read_match(&str_with_var).expect("match error");
        for mat in matches.into_iter() {
            reg.read_operation(mat, &mut str_with_var).unwrap();
        }
        assert_eq!(expected.to_string(), str_with_var)
    }

    #[rstest(
        input,
        expected,
        case(
            "My name is ${FIRST_NAME} ${LAST_NAME ${LAST_NAME}",
            FrError::FrameParsef("Missing trailing brace for Cut Variable", "${LAST_NAME".to_string())
        ),
        case(
            "My name is ${FIRST_NAME} ${LAST_NAME",
            FrError::FrameParsef("Missing trailing brace for Cut Variable", "${LAST_NAME".to_string())
        )
    )]
    fn test_read_match_err(input: &str, expected: FrError) {
        let reg = register!({
            "FIRST_NAME"=> "Slim",
            "LAST_NAME"=> "Shady"
        });
        assert_eq!(
            expected,
            reg.read_match(&mut input.to_string()).unwrap_err()
        )
    }

    #[rstest(
        var,
        frame,
        payload,
        expected,
        case("NAME", "My name is ${NAME}.", "My name is Slim Shady.", "Slim Shady"),
        case("SINGLE", "${SINGLE}", "my big hit", "my big hit"),
        case(
            "SINGLE",
            "${SINGLE}|${SINGLE}",
            "1|2",
            "WriteInstructionError: Frame String templating mismatch"
        ),
        case(
            "SINGLE",
            "${SINGLE}|",
            "|2",
            "WriteInstructionError: Frame String templating mismatch"
        )
    )]
    fn test_write_match(var: &str, frame: &str, payload: &str, expected: &str) {
        match Register::write_match(var, frame, &payload.to_string()) {
            Ok(mat) => assert_eq!(expected, mat.unwrap()),
            Err(err) => assert_eq!(expected, err.to_string()),
        }
    }

    #[test]
    fn test_write_op() {
        let mut reg = register!({
            "FIRST_NAME"=> "Primus",
            "RESPONSE"=> "ALRIGHT"
        });
        reg.write_operation("LAST_NAME", "Secundus".to_string())
            .unwrap();
        assert_eq!(reg.get("LAST_NAME"), Some(&"Secundus".to_string()));
    }

    #[test]
    fn test_write_op_err() {
        let mut reg = register!({
            "FIRST_NAME"=> "Primus",
            "RESPONSE"=> "ALRIGHT"
        });

        assert_eq!(
            reg.write_operation("INVALID%STRING", r#"¯\_(ツ)_/¯"#.to_string())
                .unwrap_err(),
            FrError::FrameParsef(VAR_NAME_ERR, "INVALID%STRING".to_string())
        );

        reg.write_operation("FIRST_NAME", "Pietre".to_string())
            .unwrap();
        assert_eq!(
            register!({
                "FIRST_NAME"=> "Pietre",
                "RESPONSE"=> "ALRIGHT"
            }),
            reg
        );
    }
}

#[cfg(test)]
mod serde_tests {
    use crate::test_ser_de;

    const REGISTER_JSON: &str = r#"
{
  "FIRST_NAME": "Primus",
  "RESPONSE": "ALRIGHT"
}
    "#;
    test_ser_de!(
        register_ser,
        register_de,
        register!({
            "FIRST_NAME"=> "Primus",
            "RESPONSE"=> "ALRIGHT"
        }),
        REGISTER_JSON
    );
}<|MERGE_RESOLUTION|>--- conflicted
+++ resolved
@@ -18,13 +18,10 @@
 
 const VAR_NAME_ERR: &'static str =
 "Only alphanumeric characters, dashes, and underscores are permitted in Cut Variable names => [A-za-z_]";
-<<<<<<< HEAD
-=======
 
 /// The Register's map of [Cut Variables]
 /// (https://github.com/Bestowinc/filmReel/blob/supra_dump/cut.md#cut-variable)
 type Variables<'a> = HashMap<&'a str, String>;
->>>>>>> bcf9fc0d
 
 /// The Register's map of [Cut Variables]
 /// (https://github.com/Bestowinc/filmReel/blob/supra_dump/cut.md#cut-variable)
@@ -322,7 +319,7 @@
             "My name is \\${FIRST_NAME} \\${LAST_NAME}",
             "My name is ${FIRST_NAME} ${LAST_NAME}"
         ),
-        case("Did you ever hear the tragedy of Darth Plagueis the Wise? ${INANE_RANT}", 
+        case("Did you ever hear the tragedy of Darth Plagueis the Wise? ${INANE_RANT}",
             &["Did you ever hear the tragedy of Darth Plagueis the Wise? ", TRAGIC_STORY].concat()),
     )]
     fn test_read_op(input: &str, expected: &str) {
