--- conflicted
+++ resolved
@@ -1,8 +1,5 @@
 # Darkroom
 
-<<<<<<< HEAD
-<img src="darkroomlogo_mini.svg" width="300"/>
-=======
 <img src="darkroomlogo_mini.svg?sanitize=true" width="300"/>
->>>>>>> a0b89914
+
 A contract testing tool built in Rust.