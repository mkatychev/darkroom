[package]
name = "darkroom"
<<<<<<< HEAD
version = "0.7.0"
=======
version = "0.8.0"
>>>>>>> 0988f714
description = "A contract testing tool built in Rust"
authors = ["Mikhail Katychev <mkatych@gmail.com>"]
edition = "2021"
license = "GPL-3.0"
readme = "README.md"

documentation = "https://docs.rs/crate/darkroom/"
homepage = "https://crates.io/crates/darkroom"
repository = "https://github.com/mkatychev/darkroom/"

[[bin]]
name = "dark"
path = "src/main.rs"

[workspace]
members = [
  "filmreel"
]

[dependencies]
anyhow = "1.0.44"
argh = "0.1.6"
chrono = "0.4.19"
colored = "2.0.0"
colored-diff = "0.2.2"
colored_json = "2.1.0"
filmreel = { version = "0.7.0", path = "filmreel" }
http = "0.2.5"
lazy_static = "1.4.0"
log = { version = "0.4.14", features = ["std"] }
prettytable-rs = "0.8.0"
reqwest = { version = "0.11.4", features = ["blocking", "json"] }
serde = { version = "1.0.130", features = ["derive"] }
serde_json = "1.0.68"
url = "2.2.2"
which = "4.2.2"

mdcat = { version = "0.24.2", optional = true }
syntect = { version = "4.6.0", optional = true }
pulldown-cmark = { version = "0.8.0", optional = true }
minus = { version = "3.4.0", optional = true, features = ["static_output"] }

[dev-dependencies]
rstest = "0.11.0"

[features]
default = ["man"]
man = ["mdcat", "syntect", "pulldown-cmark", "minus"]<|MERGE_RESOLUTION|>--- conflicted
+++ resolved
@@ -1,10 +1,6 @@
 [package]
 name = "darkroom"
-<<<<<<< HEAD
-version = "0.7.0"
-=======
 version = "0.8.0"
->>>>>>> 0988f714
 description = "A contract testing tool built in Rust"
 authors = ["Mikhail Katychev <mkatych@gmail.com>"]
 edition = "2021"
